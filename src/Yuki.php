<?php

namespace FunkyTime;

use Exception, SoapClient, SoapVar;

/**
 * Connector for Yuki's Sales SOAP Webservice (subset), mainly intended to create Sales Invoices.
 * Also includes a few Accounting methods; see the code.
 *
 * by FunkyTime.com
 *
 * Magic methods passed to SOAP call:
 * General:
 * @method object Authenticate(array $params)
 * @method object Administrations(array $params)
 *
 * Sales:
 * @method object ProcessSalesInvoices(array $params)
 *
 * Accounting:
 * @method object CheckOutstandingItem(array $params)
 * @method object NetRevenue(array $params)
 * @method object GLAccountBalance(array $params)
 * @method object GLAccountTransactions(array $params)
 *
 * AccountingInfo:
 * @method object GetGLAccountScheme(array $params)
 */
class Yuki
{
    private const SALES_WSDL = 'https://api.yukiworks.nl/ws/Sales.asmx?WSDL';
    private const ACCOUNTING_WSDL = 'https://api.yukiworks.nl/ws/Accounting.asmx?WSDL';
    private const ACCOUNTINGINFO_WSDL = 'https://api.yukiworks.nl/ws/AccountingInfo.asmx?WSDL';

    private SoapClient $soap; // the SOAP client

    // The currently active identifiers for the logged in Yuki user:
    // SessionID
    private string $sid;
    // AdministrationID
    private ?string $aid = null;


    /**
     * Wrapper for ProcessSalesInvoices.
     * Will throw a ResponseException if it did not succeed (e.g. duplicate invoice number).
     *
     * Format the parameter like this:
     * $invoice = [
     *   'Reference' => '',
     *   ...
     *   'Contact' => [
     *     'ContactCode' => '',
     *     ...
     *   ]
     *   'ContactPerson' => ['FullName' => ''],
     *   'InvoiceLines' => [
     *     'InvoiceLine' => [
     *       'ProductQuantity' => '',
     *       'LineVATAmount' => '',
     *       'Product' => [
     *          'Description' => '',
     *          ...
     *        ]
     *     ]
     *   ]
     * ];
     * See http://www.yukiworks.nl/schemas/SalesInvoices.xsd, but note that only a subset is supported here (see code)
     *
     * @param array $invoice Invoice data in associative array, with matching Yuki keys.
     * @param bool $escaped Todo: Whether the data is already trimmed and escaped for inclusion in XML tags.
     * @return bool
     * @throws ResponseException
     */
<<<<<<< HEAD
    public function ProcessInvoice($invoice, $escaped = false)
    {
=======
    public function ProcessInvoice(array $invoice, bool $escaped = false): bool {
>>>>>>> 5e3990a2
        if (!$escaped) {
            array_walk_recursive($invoice, function (&$_v) {
                $_v = htmlspecialchars(trim($_v), ENT_XML1);
            });
        }

        // General fields.
        $SalesInvoice = '';
        foreach (['Reference', 'Subject', 'PaymentMethod', 'Date', 'DueDate', 'Currency', 'ProjectCode', 'Remarks'] as $k) {
            if (!empty($invoice[$k])) {
                $SalesInvoice .= "<$k>$invoice[$k]</$k>";
            }
            if ($k === 'PaymentMethod') {
                // invoice is marked as fully prepared
                $SalesInvoice .= '<Process>true</Process>';
            }
        }

        // Client (company).
        $Contact = '';
        foreach (['ContactCode', 'FullName', 'CountryCode', 'City', 'Zipcode', 'AddressLine_1', 'AddressLine_2', 'EmailAddress', 'CoCNumber', 'VATNumber', 'ContactType'] as $k) {
            if (!empty($invoice['Contact'][$k])) {
                $Contact .= "<$k>{$invoice['Contact'][$k]}</$k>";
            }
        }
        $SalesInvoice .= "<Contact>$Contact</Contact>";

        if (!empty($invoice['ContactPerson']) && !empty($invoice['ContactPerson']['FullName'])) {
            $SalesInvoice .= "<ContactPerson><FullName>{$invoice['ContactPerson']['FullName']}</FullName></ContactPerson>";
        }

        // Invoice lines.
        if (!empty($invoice['InvoiceLines'])) {
            $InvoiceLines = [];
            foreach ($invoice['InvoiceLines'] as $InvoiceLine) {
                $Line = '';
                foreach (['ProductQuantity', 'LineAmount', 'LineVATAmount'] as $k) {
                    if (isset($InvoiceLine[$k]) && !is_null($InvoiceLine[$k])) {
                        $Line .= "<$k>{$InvoiceLine[$k]}</$k>";
                    }
                }
                $Product = '';
                if (empty($InvoiceLine['Product']['Description'])) {
                    $InvoiceLine['Product']['Description'] = ' '; // minimum String length for Description
                }
                foreach (['Description', 'SalesPrice', 'VATPercentage', 'VATType', 'GLAccountCode', 'Remarks'] as $k) {
                    if (isset($InvoiceLine['Product'][$k]) && !is_null($InvoiceLine['Product'][$k])) {
                        $Product .= "<$k>{$InvoiceLine['Product'][$k]}</$k>";
                    }
                }
                $InvoiceLines[] = "<InvoiceLine>$Line<Product>$Product</Product></InvoiceLine>";
            }
            $SalesInvoice .= '<InvoiceLines>' . implode($InvoiceLines) . '</InvoiceLines>';
        }

        // Generate XML doc.
        $xmlDoc = new SoapVar(
            '<ns1:xmlDoc><SalesInvoices xmlns="urn:xmlns:http://www.theyukicompany.com:salesinvoices" xmlns:xsi="http://www.w3.org/2001/XMLSchema-instance"><SalesInvoice>'
                . $SalesInvoice
                . '</SalesInvoice></SalesInvoices></ns1:xmlDoc>',
            XSD_ANYXML
        );

        $return = $this->ProcessSalesInvoices(['sessionId' => $this->sid, 'administrationId' => $this->aid, 'xmlDoc' => $xmlDoc]);

<<<<<<< HEAD
        // Check the result to see whether it was succesful
        $result_xml = simplexml_load_string($return['ProcessSalesInvoicesResult']);
=======
        // Check the result to see whether it was successful.
        $result_xml = simplexml_load_string(current($return->ProcessSalesInvoicesResult));
>>>>>>> 5e3990a2
        if (!$result_xml->TotalSucceeded->__toString()) {
            // None succeeded, so throw the error message.
            throw new ResponseException($result_xml->Invoice->Message, $result_xml->asXML());
        }
        return true; // success
    }


<<<<<<< HEAD
    public function GetInvoiceBalance($invoiceReference)
    {
=======
    public function GetInvoiceBalance($invoiceReference): array {
>>>>>>> 5e3990a2
        $yuki_invoice = $this->CheckOutstandingItem(['sessionID' => $this->sid, 'Reference' => $invoiceReference]);
        $xml = simplexml_load_string($yuki_invoice['CheckOutstandingItemResult']->any);

        return [
            "openAmount" => floatval($xml->Item->OpenAmount),
            "originalAmount" => floatval($xml->Item->OriginalAmount)
        ];
    }

    /**
     * Also called from constructor, if constructed with api key.
     * @param string $apiKey Yuki API key.
     * @throws Exception If api key is not set.
     */
<<<<<<< HEAD
    public function login($apiKey, $aid = null)
    {
=======
    public function login(string $apiKey): void {
>>>>>>> 5e3990a2
        if (!$apiKey) {
            throw new Exception('Yuki API key not set. Please check your company\'s settings. You can find or create a Yuki API key (of type Administration) under Settings > Webservices in Yuki.');
        }

        $this->sid = $this->sid($apiKey);
        $this->aid = $aid ?? $this->aid();
    }

    /**
     * Get the AdministrationID.
     * @return string AdministrationID
     * @throws Exception
     */
<<<<<<< HEAD
    private function aid()
    {
=======
    private function aid(): string {
>>>>>>> 5e3990a2
        // could maybe be saved to DB the first time, but an API key might later get attached to a different Administration...
        $result = $this->Administrations(['sessionID' => $this->sid]);
        // Save and return the result
        try {
            $xml = simplexml_load_string($result['AdministrationsResult']);
            return $xml->Administration->attributes()['ID'];
        } catch (Exception $e) {
            throw new Exception('Yuki authentication failed. The API key works, but it does not seem to have access to any Administration.');
        }
    }

    /**
     * Get a sessionID.
     * @param string $api_key Yuki accessKey
     * @return string sessionID
     * @throws Exception
     */
<<<<<<< HEAD
    private function sid($api_key)
    {
=======
    private function sid(string $api_key): string {
>>>>>>> 5e3990a2
        $result = $this->Authenticate(['accessKey' => $api_key]);

        // Save and return the result
        if ($result && !empty($result['AuthenticateResult'])) {
            return $result['AuthenticateResult'];
        } else {
            throw new Exception('Authentication failed. Please check your company\'s Yuki accessKey.');
        }
    }

    /**
     * Get the currently loaded AdministrationID.
     * (small g because it's a class function rather than a web call)
     * @return ?string
     */
<<<<<<< HEAD
    public function getAdministrationID()
    {
=======
    public function getAdministrationID(): ?string {
>>>>>>> 5e3990a2
        return $this->aid;
    }


    /**
     * Generic call method (it just passes it on to the SoapClient).
     * @param string $method
     * @param array $params
     * @return mixed Response
     * @throws Exception
     */
<<<<<<< HEAD
    public function __call($method, $params)
    {
=======
    public function __call(string $method, array $params) {
>>>>>>> 5e3990a2
        try {
            return $this->soap->__soapCall($method, $params);
        } catch (Exception $e) {
            // Rethrow with a little more information in Message.
            throw new Exception("$method failed: " . @$e->faultcode . ' ' . $e->getMessage() . '.');
        }
    }

    /**
     * Yuki constructor (creates the SOAP client).
     *
     * @param ?string $apikey If provided, will immediately connect.
     * @param string $wsdl 'sales' or 'accounting'.
     * @throws Exception If the SOAP client could not be instantiated, or the login failed.
     */
<<<<<<< HEAD
    public function __construct($apikey = null, $wsdl = null, $aid = null)
    {
=======
    public function __construct(string $apikey = null, string $wsdl = 'sales') {
>>>>>>> 5e3990a2
        $this->soap = new SoapClient($this->getWSDL($wsdl), ['trace' => true]);
        if ($apikey) {
            $this->login($apikey, $aid);
        }
    }

    /***
     * @param string $wsdl name of the corresponding WSDL.
     * @return string URL of the corresponding WSDL.
     */
<<<<<<< HEAD
    private function getWSDL($wsdl)
    {
        switch ($wsdl) {
            case 'sales':
                return self::SALES_WSDL;
                break;
=======
    private function getWSDL(string $wsdl): string {
        switch ($wsdl) {
>>>>>>> 5e3990a2
            case 'accounting':
                return self::ACCOUNTING_WSDL;
            case 'accountinginfo':
                return self::ACCOUNTINGINFO_WSDL;
            case 'sales':
            default:
                return self::SALES_WSDL;
        }
    }

    /**
     * @param string $start Start date.
     * @param string $end End date.
     * @return object
     * @throws Exception
     */
<<<<<<< HEAD
    public function GetAdministrationNetRevenue($start, $end)
    {
=======
    public function GetAdministrationNetRevenue(string $start, string $end): object {
>>>>>>> 5e3990a2
        try {
            return $this->NetRevenue(['sessionID' => $this->sid, 'administrationID' => $this->aid, 'StartDate' => $start, 'EndDate' => $end]);
        } catch (Exception $e) {
            throw new Exception('Could not retrieve Net Revenue for administration ' . $this->aid . ' from ' . $start . ' to ' . $end);
        }
    }

    /**
     * @param string $date
     * @return object
     * @throws Exception
     */
<<<<<<< HEAD
    public function GetAccountBalance($date)
    {
=======
    public function GetAccountBalance(string $date): object {
>>>>>>> 5e3990a2
        try {
            return $this->GLAccountBalance(['sessionID' => $this->sid, 'administrationID' => $this->aid, 'transactionDate' => $date]);
        } catch (Exception $e) {
            throw new Exception('Could not retrieve AccountBalance for administration ' . $this->aid . ' on date: ' . $date);
        }
    }

    /**
     * @return object
     * @throws Exception
     */
<<<<<<< HEAD
    public function GetAccountCodes()
    {
=======
    public function GetAccountCodes(): object {
>>>>>>> 5e3990a2
        try {
            return $this->GetGLAccountScheme(['sessionID' => $this->sid, 'administrationID' => $this->aid]);
        } catch (Exception $e) {
            throw new Exception('Could not retrieve AccountCodes for administration ' . $this->aid . ' and session: ' . $this->sid);
        }
    }

    /**
     * @param $accountCode
     * @param $start
     * @param $end
     * @return object
     * @throws Exception
     */
<<<<<<< HEAD
    public function GetTransactions($accountCode, $start, $end)
    {
=======
    public function GetTransactions($accountCode, $start, $end): object {
>>>>>>> 5e3990a2
        try {
            return $this->GLAccountTransactions(['sessionID' => $this->sid, 'administrationID' => $this->aid, 'GLAccountCode' => $accountCode, 'StartDate' => $start, 'EndDate' => $end]);
        } catch (Exception $e) {
            throw new Exception('Could not retrieve Transactions for administration ' . $this->aid . ' and accountcode: ' . $accountCode . ' from ' . $start . ' to ' . $end);
        }
    }

    /**
     * @param $accountCode
     * @param $start
     * @param $end
     * @return array
     * @throws Exception
     */
    public function GetDetails($accountCode, $start, $end)
    {
        try {
            return $this->GetTransactionDetails(['sessionID' => $this->sid, 'administrationID' => $this->aid, 'GLAccountCode' => $accountCode, 'StartDate' => $start, 'EndDate' => $end, 'financialMode' => 0]);
        } catch (ResponseException $e) {
            throw new Exception('Could not retrieve Transactions for administration ' . $this->aid . ' and accountcode: ' . $accountCode . ' from ' . $start . ' to ' . $end);
        }
    }

    /**
     * @param   bool $includeBankTransactions
     * @return  array
     * @throws  Exception
     */
    public function getOpenClientTransactions($includeBankTransactions = false)
    {
        try {
            return $this->OutstandingDebtorItems(['sessionID' => $this->sid, 'administrationID' => $this->aid, 'includeBankTransactions' => $includeBankTransactions, 'sortOrder' => 'DateAsc']);
        } catch (ResponseException $e) {
            throw new Exception('Could not retrieve outstanding debtor items.');
        }
    }

    /**
     * @return array
     * @throws Exception
     */
    public function getOpenVendorTransactions($includeBankTransactions = false)
    {
        try {
            return $this->OutstandingCreditorItems(['sessionID' => $this->sid, 'administrationID' => $this->aid, 'includeBankTransactions' => $includeBankTransactions, 'sortOrder' => 'DateAsc']);
        } catch (ResponseException $e) {
            throw new Exception('Could not retrieve outstanding creditor items.');
        }
    }

    /**
     * @return Object
     * @throws Exception
     */
    public function getDomains()
    {
        try {
            return $this->Domains(['sessionID' => $this->sid, 'administrationID' => $this->aid]);
        } catch (ResponseException $e) {
            throw new Exception('Could not retrieve domains.');
        }
    }

    /**
     * @return Object
     * @throws Exception
     */
    public function getDomain()
    {
        try {
            return $this->GetCurrentDomain(['sessionID' => $this->sid]);
            // return $this->GetGLAccountScheme(['sessionID' => $this->sid, 'administrationID' => $this->aid]);
        } catch (ResponseException $e) {
            throw new Exception('Could not retrieve domains.');
        }
    }

    /**
     * @param  string $domainId
     * @return Object
     * @throws Exception
     */
    public function setDomain(string $domainId)
    {
        try {
            return $this->SetCurrentDomain(['sessionID' => $this->sid, 'domainID' => $domainId]);
        } catch (ResponseException $e) {
            throw new Exception('Could not set domain.');
        }
    }

    /** The  administration data contains the start date */
    public function getAdministrations()
    {
        try {
            return $this->Administrations(['sessionID' => $this->sid]);
        } catch (ResponseException $e) {
            throw new Exception('Could not set domain.');
        }
    }

    public function getTransactionDetail(string $transaction_id)
    {
        try {
            return $this->GetTransactionDocument(['sessionID' => $this->sid, 'administrationID' => $this->aid, 'transactionID' => $transaction_id]);
        } catch (ResponseException $e) {
            throw new Exception($e->getMessage());
        }
    }

    public function getCompanies()
    {
        try {
            return $this->Companies(['sessionID' => $this->sid]);
        } catch (ResponseException $e) {
            throw new Exception($e->getMessage());
        }
    }
}<|MERGE_RESOLUTION|>--- conflicted
+++ resolved
@@ -73,12 +73,7 @@
      * @return bool
      * @throws ResponseException
      */
-<<<<<<< HEAD
-    public function ProcessInvoice($invoice, $escaped = false)
-    {
-=======
     public function ProcessInvoice(array $invoice, bool $escaped = false): bool {
->>>>>>> 5e3990a2
         if (!$escaped) {
             array_walk_recursive($invoice, function (&$_v) {
                 $_v = htmlspecialchars(trim($_v), ENT_XML1);
@@ -144,13 +139,8 @@
 
         $return = $this->ProcessSalesInvoices(['sessionId' => $this->sid, 'administrationId' => $this->aid, 'xmlDoc' => $xmlDoc]);
 
-<<<<<<< HEAD
         // Check the result to see whether it was succesful
         $result_xml = simplexml_load_string($return['ProcessSalesInvoicesResult']);
-=======
-        // Check the result to see whether it was successful.
-        $result_xml = simplexml_load_string(current($return->ProcessSalesInvoicesResult));
->>>>>>> 5e3990a2
         if (!$result_xml->TotalSucceeded->__toString()) {
             // None succeeded, so throw the error message.
             throw new ResponseException($result_xml->Invoice->Message, $result_xml->asXML());
@@ -159,12 +149,7 @@
     }
 
 
-<<<<<<< HEAD
-    public function GetInvoiceBalance($invoiceReference)
-    {
-=======
     public function GetInvoiceBalance($invoiceReference): array {
->>>>>>> 5e3990a2
         $yuki_invoice = $this->CheckOutstandingItem(['sessionID' => $this->sid, 'Reference' => $invoiceReference]);
         $xml = simplexml_load_string($yuki_invoice['CheckOutstandingItemResult']->any);
 
@@ -179,12 +164,8 @@
      * @param string $apiKey Yuki API key.
      * @throws Exception If api key is not set.
      */
-<<<<<<< HEAD
-    public function login($apiKey, $aid = null)
-    {
-=======
-    public function login(string $apiKey): void {
->>>>>>> 5e3990a2
+    public function login(string $apiKey, string $aid = null)
+    {
         if (!$apiKey) {
             throw new Exception('Yuki API key not set. Please check your company\'s settings. You can find or create a Yuki API key (of type Administration) under Settings > Webservices in Yuki.');
         }
@@ -198,12 +179,7 @@
      * @return string AdministrationID
      * @throws Exception
      */
-<<<<<<< HEAD
-    private function aid()
-    {
-=======
     private function aid(): string {
->>>>>>> 5e3990a2
         // could maybe be saved to DB the first time, but an API key might later get attached to a different Administration...
         $result = $this->Administrations(['sessionID' => $this->sid]);
         // Save and return the result
@@ -221,12 +197,7 @@
      * @return string sessionID
      * @throws Exception
      */
-<<<<<<< HEAD
-    private function sid($api_key)
-    {
-=======
     private function sid(string $api_key): string {
->>>>>>> 5e3990a2
         $result = $this->Authenticate(['accessKey' => $api_key]);
 
         // Save and return the result
@@ -242,12 +213,7 @@
      * (small g because it's a class function rather than a web call)
      * @return ?string
      */
-<<<<<<< HEAD
-    public function getAdministrationID()
-    {
-=======
     public function getAdministrationID(): ?string {
->>>>>>> 5e3990a2
         return $this->aid;
     }
 
@@ -259,12 +225,7 @@
      * @return mixed Response
      * @throws Exception
      */
-<<<<<<< HEAD
-    public function __call($method, $params)
-    {
-=======
     public function __call(string $method, array $params) {
->>>>>>> 5e3990a2
         try {
             return $this->soap->__soapCall($method, $params);
         } catch (Exception $e) {
@@ -280,12 +241,7 @@
      * @param string $wsdl 'sales' or 'accounting'.
      * @throws Exception If the SOAP client could not be instantiated, or the login failed.
      */
-<<<<<<< HEAD
-    public function __construct($apikey = null, $wsdl = null, $aid = null)
-    {
-=======
-    public function __construct(string $apikey = null, string $wsdl = 'sales') {
->>>>>>> 5e3990a2
+    public function __construct(string $apikey = null, string $wsdl = 'sales', string $aid = null) {
         $this->soap = new SoapClient($this->getWSDL($wsdl), ['trace' => true]);
         if ($apikey) {
             $this->login($apikey, $aid);
@@ -296,17 +252,8 @@
      * @param string $wsdl name of the corresponding WSDL.
      * @return string URL of the corresponding WSDL.
      */
-<<<<<<< HEAD
-    private function getWSDL($wsdl)
-    {
-        switch ($wsdl) {
-            case 'sales':
-                return self::SALES_WSDL;
-                break;
-=======
     private function getWSDL(string $wsdl): string {
         switch ($wsdl) {
->>>>>>> 5e3990a2
             case 'accounting':
                 return self::ACCOUNTING_WSDL;
             case 'accountinginfo':
@@ -323,12 +270,7 @@
      * @return object
      * @throws Exception
      */
-<<<<<<< HEAD
-    public function GetAdministrationNetRevenue($start, $end)
-    {
-=======
     public function GetAdministrationNetRevenue(string $start, string $end): object {
->>>>>>> 5e3990a2
         try {
             return $this->NetRevenue(['sessionID' => $this->sid, 'administrationID' => $this->aid, 'StartDate' => $start, 'EndDate' => $end]);
         } catch (Exception $e) {
@@ -341,12 +283,7 @@
      * @return object
      * @throws Exception
      */
-<<<<<<< HEAD
-    public function GetAccountBalance($date)
-    {
-=======
     public function GetAccountBalance(string $date): object {
->>>>>>> 5e3990a2
         try {
             return $this->GLAccountBalance(['sessionID' => $this->sid, 'administrationID' => $this->aid, 'transactionDate' => $date]);
         } catch (Exception $e) {
@@ -358,12 +295,7 @@
      * @return object
      * @throws Exception
      */
-<<<<<<< HEAD
-    public function GetAccountCodes()
-    {
-=======
     public function GetAccountCodes(): object {
->>>>>>> 5e3990a2
         try {
             return $this->GetGLAccountScheme(['sessionID' => $this->sid, 'administrationID' => $this->aid]);
         } catch (Exception $e) {
@@ -378,12 +310,7 @@
      * @return object
      * @throws Exception
      */
-<<<<<<< HEAD
-    public function GetTransactions($accountCode, $start, $end)
-    {
-=======
     public function GetTransactions($accountCode, $start, $end): object {
->>>>>>> 5e3990a2
         try {
             return $this->GLAccountTransactions(['sessionID' => $this->sid, 'administrationID' => $this->aid, 'GLAccountCode' => $accountCode, 'StartDate' => $start, 'EndDate' => $end]);
         } catch (Exception $e) {
